--- conflicted
+++ resolved
@@ -26,13 +26,8 @@
     """
     LOSS thresholding attack (vs. pre-training)
     """
-<<<<<<< HEAD
-    def __init__(self,**kwargs):
-        super().__init__(**kwargs)
-=======
     def __init__(self,*args,**kwargs):
         super().__init__(*args, **kwargs)
->>>>>>> 654698e6
         self.train_cross_entropy = None
         self.val_cross_entropy = None
 
@@ -51,13 +46,8 @@
         print(self.model_path,self.model_revision,self.cache_dir)
         model = GPTNeoXForCausalLM.from_pretrained(self.model_path, revision=self.model_revision, cache_dir=self.cache_dir).to(config["device"])
         
-<<<<<<< HEAD
-        self.train_cross_entropy = compute_dataloader_cross_entropy(model, self.config_dict["training_dl"], config_dict["nbatches"], config_dict["bs"], config_dict["device"], config_dict["samplelength"]) 
-        self.val_cross_entropy = compute_dataloader_cross_entropy(model, self.config_dict["validation_dl"], config_dict["nbatches"], config_dict["bs"], config_dict["device"], config_dict["samplelength"]) 
-=======
-        self.train_cross_entropy = compute_dataloader_cross_entropy(self.config["training_dl"], self.config["nbatches"], self.config["bs"], self.config["device"], model, self.config["samplelength"]) 
-        self.val_cross_entropy = compute_dataloader_cross_entropy(self.config["validation_dl"], self.config["nbatches"], self.config["bs"], self.config["device"], model, self.config["samplelength"]) 
->>>>>>> 654698e6
+        self.train_cross_entropy = compute_dataloader_cross_entropy(self.config_dict["training_dl"], config_dict["nbatches"], config_dict["bs"], config_dict["device"], model, config_dict["samplelength"]) 
+        self.val_cross_entropy = compute_dataloader_cross_entropy(self.config_dict["validation_dl"], config_dict["nbatches"], config_dict["bs"], config_dict["device"], model, config_dict["samplelength"]) 
 
     # def plot_roc already in attack_utils.py
 
@@ -165,7 +155,7 @@
         self.training_res[0,:,:] = compute_dataloader_cross_entropy(*([self.model, self.training_dl] + args))
         self.validation_res[0,:,:] = compute_dataloader_cross_entropy(*([self.model, self.validation_dl] + args))
 
-        for ind_model in range(1,n_new_models+1):
+        for ind_model in range(1,self.n_new_models+1):
             self.training_res[ind_model,:,:] = compute_dataloader_cross_entropy(*([self.new_models[ind_model-1], self.training_dl] + args))
             self.validation_res[ind_model,:,:] = compute_dataloader_cross_entropy(*([self.new_models[ind_model-1], self.validation_dl] + args))
 
