import torch
import matplotlib.pyplot as plt
import random
import numpy as np
from sklearn.metrics import roc_curve, auc
from torch.nn import CrossEntropyLoss
from torch.nn.functional import cross_entropy
from tqdm import tqdm
<<<<<<< HEAD
import pdb
from detect_gpt_utils import *
import timeit

=======
from transformers import AutoTokenizer
from torch.autograd import Variable
from deepspeed.utils import safe_get_full_grad
>>>>>>> 83072fa9

def mem_stats():
    '''
    Memory statistics for memory management
    '''
    t = torch.cuda.get_device_properties(0).total_memory / 1024**3
    r = torch.cuda.memory_reserved(0) / 1024**3
    a = torch.cuda.memory_allocated(0) / 1024**3
    print(f"Total Memory: {t:.2f} GB\n"
          f"Reserved Memory: {r:.2f} GB ({(100*(r/t)):.2f}%)\n"
          f"Remaining Memory: {t-r:.2f} GB ({(100*(t-r)/t):.2f}%)\n"
          f"---------------------------------\n"
          f"Allocated Memory: {a:.2f} GB ({(100*(a/t)):.2f}%)\n"
          f"Percent of Reserved Allocated: {(100*(a+1e-9)/(r+1e-9)):.2f}%\n")
    
def compute_input_ids_cross_entropy(model, input_ids, return_pt=True):
  mask  = (input_ids > 0).detach()                                     

  model.eval()

  with torch.no_grad():
    outputs = model(input_ids=input_ids.to(torch.long), attention_mask = mask)
    logits = outputs.logits
    del outputs
    torch.cuda.empty_cache()
    torch.cuda.synchronize()

  loss_fn = CrossEntropyLoss()
  input_ids_without_first_token = input_ids[:, 1:].long()
  logits_without_last_token = logits[:, :-1, :]
  ans = []
  for i in range(len(logits_without_last_token)):
    length = len(input_ids_without_first_token[i,:])
    if len(torch.where(input_ids_without_first_token[i,:] == 0)[0]) > 0:
      length = torch.where(input_ids_without_first_token[i,:] == 0)[0].min()
    ce_loss = loss_fn(logits_without_last_token[i, :length], input_ids_without_first_token[i, :length])
    ans.append(ce_loss)

  ## Clean up 
  del logits, input_ids_without_first_token, logits_without_last_token
  torch.cuda.empty_cache()
  torch.cuda.synchronize()

  return torch.tensor(ans) if return_pt else ans 

def compute_input_ids_cross_entropy_batch(model, input_ids, return_pt=True):
  model.eval()

  mask_batch  = (input_ids > 0).detach() 

  with torch.no_grad():
    outputs = model(input_ids=input_ids.to(torch.long).squeeze(-1), attention_mask = mask_batch.squeeze(-1))
    logits = outputs.logits
    del outputs
    torch.cuda.empty_cache()
    torch.cuda.synchronize()

  loss_fn = CrossEntropyLoss()

  # convert to long type as cross entropy will expect integer indices 
  input_ids_without_first_token = input_ids[:, 1:].long()
  # drop the last token because it is an EOS token?
  logits_without_last_token_batch = logits[:, :-1, :]

  ans = []
  # loop through each example in the batch 
  for i in range(len(logits_without_last_token_batch)):
    # only compute the cross entropy loss up until the first input_id = 0 (why? is this padding?)
    if len(torch.where(input_ids_without_first_token[i,:,:] == 0)[0]) > 0:
        length = torch.where(input_ids_without_first_token[i,:,:] == 0)[0].min()
    else: 
        length = len(input_ids_without_first_token[i,:,:])
    
    # truncate the logits & input_ids to length prior to computing CE loss
    ce_loss = loss_fn(logits_without_last_token_batch[i, :length, :], input_ids_without_first_token[i, :length].squeeze(-1))
    ans.append(ce_loss)

  ## Clean up 
  del logits, input_ids_without_first_token, logits_without_last_token_batch
  torch.cuda.empty_cache()
  torch.cuda.synchronize()

  return torch.mean(torch.tensor(ans)) if return_pt else np.mean(ans) 

def compute_dataloader_cross_entropy_batch(model, dataloader, device=None, nbatches=None, samplelength=None, accelerator=None, half=True, detect_args=None):    
    '''
    Computes dataloader cross entropy with additional support for specifying the full data loader and full sample length.
    Warning: using samplelength is discouraged
    '''
    if samplelength is not None:
        print("Warning: using sample length is discouraged. Please avoid using this parameter.")
    if accelerator is None:
        if half:
            print("Using model.half() ....")
            model.half()
        else:
            print("Not using model.half() ....")
        model.eval()
        model.to(device)

    losses = []
    model_name = 't5-small'
    mask_model = T5ForConditionalGeneration.from_pretrained(model_name)
    mask_model.to(device)
    mask_tokenizer = T5Tokenizer.from_pretrained(model_name)
    base_tokenizer = AutoTokenizer.from_pretrained("EleutherAI/pythia-70m-deduped")
    for batchno, data_x in tqdm(enumerate(dataloader),total=len(dataloader)):
        if nbatches is not None and batchno >= nbatches:
            break
        with torch.no_grad():    
            ## Get predictions on training data 
            data_x = data_x["input_ids"]
            if samplelength is None:
                data_x = data_x.detach()                
            else:
                data_x = data_x[:,:samplelength].detach()
            

            # time this 
            start_pert = timeit.default_timer()
            data_x_batch = perturb_input_ids(data_x.squeeze(0).to(device), detect_args, base_tokenizer, mask_tokenizer, mask_model).unsqueeze(-1)
            end_pert = timeit.default_timer()
            elapsed_time = end_pert - start_pert 
            print(f'time to perturb input is {elapsed_time} seconds')

            ## Compute average log likelihood
            if accelerator is None:
                avg_perturbed_loss = compute_input_ids_cross_entropy_batch(model, data_x_batch.to(device)).detach().cpu()
                loss = compute_input_ids_cross_entropy(model, data_x.to(device)).detach().cpu()
                detect_gpt_score = loss - avg_perturbed_loss
            else:
                avg_perturbed_loss = compute_input_ids_cross_entropy_batch(model, data_x_batch, return_pt = False)
                loss = compute_input_ids_cross_entropy(model, data_x, return_pt = False)
                detect_gpt_score = loss - avg_perturbed_loss

            losses.append(detect_gpt_score)
            del data_x_batch, data_x
            
            torch.cuda.empty_cache()
            torch.cuda.synchronize()

    # cleanup
    del mask_model, mask_tokenizer, base_tokenizer

    if accelerator is None:
        return torch.tensor(losses)
    else:
        losses = accelerator.gather_for_metrics(losses)
        losses = torch.cat([loss[0] for loss in losses])
        return losses


def compute_dataloader_cross_entropy(model, dataloader, device=None, nbatches=None, samplelength=None, accelerator=None, half=True):    
    '''
    Computes dataloader cross entropy with additional support for specifying the full data loader and full sample length.
    Warning: using samplelength is discouraged
    '''
    if samplelength is not None:
        print("Warning: using sample length is discouraged. Please avoid using this parameter.")
    if accelerator is None:
        if half:
            print("Using model.half() ....")
            model.half()
        else:
            print("Not using model.half() ....")
        model.eval()
        model.to(device)

    losses = []
    for batchno, data_x in tqdm(enumerate(dataloader),total=len(dataloader)):
        if nbatches is not None and batchno >= nbatches:
            break
        with torch.no_grad():    
            ## Get predictions on training data 
            data_x = data_x["input_ids"]
            if samplelength is None:
                data_x = data_x.detach()                
            else:
                data_x = data_x[:,:samplelength].detach()
   
            ## Compute average log likelihood
            if accelerator is None:
                loss = compute_input_ids_cross_entropy(model, data_x.to(device)).detach().cpu()
            else:
                loss = compute_input_ids_cross_entropy(model, data_x, return_pt = False)

            losses.append(loss)

            del data_x
            torch.cuda.empty_cache()
            torch.cuda.synchronize()
    
    if accelerator is None:
        return torch.tensor(losses)
    else:
        losses = accelerator.gather_for_metrics(losses)
        losses = torch.cat([loss[0] for loss in losses])
        return losses

def compute_input_ids_gradient_x(model, embedding_layer, input_ids, p, device=None, accelerator=None):
    mask  = (input_ids > 0).detach()
    input_embeds=Variable(embedding_layer[input_ids.cpu()],requires_grad=True)
    if accelerator is not None:
        outputs = model(inputs_embeds=input_embeds.to(accelerator.device), attention_mask = mask.to(accelerator.device), labels=input_ids.to(accelerator.device))
    else:
        outputs = model(inputs_embeds=input_embeds.to(device),attention_mask=mask.to(device),labels=input_ids.to(device))
    if accelerator is None:
        outputs.loss.backward()
    else:
        accelerator.backward(outputs.loss)
    grad = input_embeds.grad.detach()
    del outputs, input_embeds, input_ids, mask
    torch.cuda.empty_cache()
    torch.cuda.synchronize()
    return torch.norm(grad,p=p,dim=(1,2))

def compute_dataloader_gradients_x(model, embedding_layer, dataloader, p, device=None, nbatches=None, samplelength=None, accelerator=None, half=True):    
    '''
    Computes dataloader gradients with additional support for specifying the full data loader and full sample length.
    Warning: using samplelength is discouraged
    '''
    if samplelength is not None:
        print("Warning: using sample length is discouraged. Please avoid using this parameter.")
    if accelerator is None:
        if half:
            print("Using model.half() ....")
            model.half()
        else:
            print("Not using model.half() ....")
        model.eval()
        model.to(device)

    losses = []
    for batchno, data_x in tqdm(enumerate(dataloader),total=len(dataloader)):
        if nbatches is not None and batchno >= nbatches:
            break
        ## Get predictions on training data 
        data_x = data_x["input_ids"]
        if samplelength is None:
            data_x = data_x.detach()                
        else:
            data_x = data_x[:,:samplelength].detach()

        ## Compute average log likelihood
        if accelerator is None:
            loss = compute_input_ids_gradient_x(model, embedding_layer, data_x, p, device=device).detach().cpu()
        else:
            loss = compute_input_ids_gradient_x(model, embedding_layer, data_x, p, accelerator=accelerator).to(accelerator.device)

        losses.append(loss)

        del data_x
        torch.cuda.empty_cache()
        torch.cuda.synchronize()
    
    if accelerator is not None:
        losses = accelerator.gather_for_metrics(losses)
        losses = torch.cat(losses)

    return torch.tensor(losses)

def compute_input_ids_gradient_theta(model, input_ids, p, device=None, accelerator=None):
    mask  = (input_ids > 0).detach()
    if accelerator is not None:
        outputs = model(input_ids=input_ids.to(accelerator.device), attention_mask = mask.to(accelerator.device), labels=input_ids.to(accelerator.device))
    else:
        model.zero_grad()
        outputs = model(input_ids=input_ids.to(device),attention_mask=mask.to(device),labels=input_ids.to(device))
    if accelerator is not None:
        accelerator.backward(outputs.loss)
    else:
        outputs.loss.backward()
    grads = []
    for param in model.parameters():
        if accelerator is None:
            grads.append(torch.norm(param.grad,p=p))
        else:
            grads.append(torch.norm(safe_get_full_grad(param),p=p))
    norm = torch.norm(torch.tensor(grads),p=p)
    # if accelerator is None:
    #     print(norm)
    # else:
    #     accelerator.print(norm)

    del outputs, input_ids, mask, grads
    torch.cuda.empty_cache()
    torch.cuda.synchronize()
    return norm

def compute_dataloader_gradients_theta(model, dataloader, p, device=None, nbatches=None, samplelength=None, accelerator=None, half=True):    
    '''
    Computes dataloader gradients with additional support for specifying the full data loader and full sample length.
    Warning: using samplelength is discouraged
    '''
    if samplelength is not None:
        print("Warning: using sample length is discouraged. Please avoid using this parameter.")
    if accelerator is None:
        if half:
            print("Using model.half() ....")
            model.half()
        else:
            print("Not using model.half() ....")
        model.eval()
        model.to(device)

    losses = []
    for batchno, data_x in tqdm(enumerate(dataloader),total=len(dataloader)):
        if nbatches is not None and batchno >= nbatches:
            break
        ## Get predictions on training data 
        data_x = data_x["input_ids"]
        if samplelength is None:
            data_x = data_x.detach()                
        else:
            data_x = data_x[:,:samplelength].detach()

        ## Compute average log likelihood
        if accelerator is None:
            loss = compute_input_ids_gradient_theta(model, data_x, p, device=device).detach().cpu()
        else:
            loss = compute_input_ids_gradient_theta(model, data_x, p, accelerator=accelerator).to(accelerator.device)

        losses.append(loss)

        del data_x
        torch.cuda.empty_cache()
        torch.cuda.synchronize()
    
    if accelerator is not None:
        losses = accelerator.gather_for_metrics(losses)
        losses = torch.cat(losses)

    return torch.tensor(losses)

def plot_hist(train_perplexity, val_perplexity, show_plot = True, save_plot=False, plot_title = "Histogram", plot_name="hist.png"):
    
    # generate two sets of random values
    with torch.no_grad():
        valuestraining   = torch.flatten(train_perplexity) 
        valuesvalidation = torch.flatten(val_perplexity)

    ## Remove nan values (usually in validation set, i.e. really low prob)
    notnan = torch.logical_and(~valuestraining.isnan(), ~valuesvalidation.isnan())
    valuestraining = valuestraining[notnan]
    valuesvalidation = valuesvalidation[notnan]

    # create a figure and axis object
    fig, ax = plt.subplots()

    # plot a histogram of the first set of values with 20 bins
    ax.hist(valuestraining, bins=20, alpha=0.5, label='training')

    # plot a histogram of the second set of values with 20 bins
    ax.hist(valuesvalidation, bins=20, alpha=0.5, label='validation')

    # add a legend to the plot
    ax.legend(loc='upper right')

    # add labels and a title to the plot
    ax.set_xlabel('Value')
    ax.set_ylabel('Frequency')
    ax.set_title(plot_title)

    # show the plot
    if save_plot:
        plt.savefig(plot_name)
    if show_plot:
        plt.show()

def plot_ROC(train_statistic,val_statistic,title,log_scale=False,show_plot=True,save_name=None):
    '''
    Plots ROC with train and validation test statistics. Note that we assume train statistic < test statistic. Negate before using if otherwise.
    '''
    if torch.is_tensor(train_statistic):
        train_statistic = train_statistic.flatten()
    else:
        train_statistic = torch.tensor(train_statistic).flatten()
    train_statistic = train_statistic[~train_statistic.isnan()]
    if torch.is_tensor(val_statistic):
        val_statistic = val_statistic.flatten()
    else:
        val_statistic = torch.tensor(val_statistic).flatten()
    val_statistic = val_statistic[~val_statistic.isnan()]

    fpr, tpr, thresholds = roc_curve(torch.cat((torch.ones_like(train_statistic),torch.zeros_like(val_statistic))).flatten(),
                                    torch.cat((-train_statistic,-val_statistic)).flatten())
    roc_auc = auc(fpr, tpr)
    plt.figure()
    if not log_scale:
        plt.plot(fpr, tpr, color='darkorange', label='ROC curve (area = %0.4f)' % roc_auc)
    else:
        plt.plot(fpr, tpr, color='darkorange', label='ROC curve (area = %0.4f)' % roc_auc)
        plt.xscale("log",base=10,subs=list(range(11)))
        plt.yscale("log",base=10,subs=list(range(11)))
        # plt.xscale("symlog",base=10,subs=list(range(11)),linthresh=1e-3,linscale=0.25)
        # plt.yscale("symlog",base=10,subs=list(range(11)),linthresh=1e-3,linscale=0.25)
        plt.xlim(9e-4,1.1)
        plt.ylim(9e-4,1.1)
    plt.plot([0, 1], [0, 1], color='navy', linestyle='--')
    plt.title(title)
    plt.legend(loc="lower right")
    plt.xlabel('False Positive Rate')
    plt.ylabel('True Positive Rate')
    print(f"AUC of Experiment {title}\n{roc_auc}")
    if save_name is not None:
        if "png" not in save_name:
            save_name = save_name + ".png"
        plt.savefig(save_name, bbox_inches="tight")
    if show_plot:
        plt.show()

def plot_ROC_multiple(train_statistics,val_statistics,title,labels,log_scale=False,show_plot=True,save_name=None,keep_first=1000):
    '''
    Plots multiple ROC curves in a single plot
    '''
    plt.figure()
    plt.plot([0, 1], [0, 1], linestyle='--')
    for train_statistic, val_statistic, label in zip(train_statistics, val_statistics,labels):
        train_statistic = torch.tensor(train_statistic).flatten()[:keep_first]
        assert(len(train_statistic)==keep_first)
        train_statistic = train_statistic[~train_statistic.isnan()]
        val_statistic = torch.tensor(val_statistic).flatten()[:keep_first]
        assert(len(val_statistic)==keep_first)
        val_statistic = val_statistic[~val_statistic.isnan()]

        fpr, tpr, thresholds = roc_curve(torch.cat((torch.ones_like(train_statistic),torch.zeros_like(val_statistic))).flatten(),
                                        torch.cat((-train_statistic,-val_statistic)).flatten())
        roc_auc = auc(fpr, tpr)
        if not log_scale:
            plt.plot(fpr, tpr, label=f'{label} (AUC = {roc_auc:0.4f})')
        else:
            plt.loglog(fpr, tpr, label=f'{label} (AUC = {roc_auc:0.4f})')
    print(title)
    plt.title(title)
    plt.legend(loc="lower right")
    plt.xlabel('False Positive Rate')
    plt.ylabel('True Positive Rate')
    if save_name is not None:
        if "png" not in save_name:
            save_name = save_name + ".png"
        plt.savefig(save_name, bbox_inches="tight")
    if show_plot:
        plt.show()

def plot_ROC_files(files,title,labels=None,log_scale=False,show_plot=True,save_name=None):
    '''
    Plots ROCs from saved statistic .pt files
    '''
    train_statistics = []
    val_statistics = []
    for file in files:
        t_stat, v_stat = torch.load(file)
        train_statistics.append(t_stat)
        val_statistics.append(v_stat)
    if labels is None:
        labels = files
    plot_ROC_multiple(train_statistics,val_statistics,title,labels,log_scale=log_scale,show_plot=show_plot,save_name=save_name)

def rademacher(shape):
    return 2*(torch.rand(shape) > 0.5) - 1



def flat_grad(y, x, retain_graph=False, create_graph=False):
    if create_graph:
        retain_graph = True

    g = torch.autograd.grad(y, x, retain_graph=retain_graph, create_graph=create_graph)
    g = torch.cat([t.view(-1) for t in g])
    return g

def compute_point_probe(model, data_x, probe, device):                         
    probe_values = torch.zeros((data_x.size(0)))
    loss_fn = CrossEntropyLoss()

    for i in range(data_x.size(0)):
        input_ids = data_x[i:(i+1),:].to(device)
        mask  = (input_ids > 0).detach()       
        outputs =  model(input_ids=input_ids.to(torch.long), attention_mask = mask.to(device))
        logits = outputs.logits 

        length = len(input_ids[0,1:])
        if len(torch.where(input_ids[0,1:] == 0)[0]) > 0:
            length = torch.where(input_ids[0,1:] == 0)[0].min()

        ce_loss = loss_fn(logits[0,:length,:], input_ids[0, 1:length+1])
        ce_loss.backward(retain_graph=True)

        grad = flat_grad(ce_loss, model.parameters(), create_graph=True)  
        grad_v = flat_grad(grad.dot(probe), model.parameters(), retain_graph=True)  
        probe_values[i] = grad_v.dot(probe)
    return probe_values

def compute_dataloader_probe(model, dataloader, probe, device=None, nbatches=None, samplelength=None, accelerator=None, half=False):    
    '''
    Computes z^THz where H is the Hessian for a probe z
    Warning: using samplelength is discouraged
    '''
    if samplelength is not None:
        print("Warning: using sample length is discouraged. Please avoid using this parameter.")
    if accelerator is None:
        if half:
            model.half()
        model.to(device)

    trace_estimates = []
    for batchno, data_x in tqdm(enumerate(dataloader),total=len(dataloader)):
        if nbatches is not None and batchno >= nbatches:
            break
        ## Get predictions on training data 
        data_x = data_x["input_ids"]
        if samplelength is None:
            data_x = data_x.detach()                
        else:
            data_x = data_x[:,:samplelength].detach()

        ## Compute v^THv 
        if accelerator is None:
            est = compute_point_probe(model, data_x, probe, device).detach().cpu()
        else:
            est = compute_point_probe(model, data_x, probe, device).tolist()

        model.zero_grad()
        trace_estimates.append(est)
            
    
    if accelerator is None:
        return torch.tensor(trace_estimates)
    else:
        trace_estimates = accelerator.gather_for_metrics(trace_estimates)
        trace_estimates = torch.cat([loss[0] for loss in trace_estimates])
        return trace_estimates

def z_standardize_together(tensor1, tensor2):
    tensor_concat = torch.cat((tensor1,tensor2))
    tensor1 = (tensor1-tensor_concat.nanmean())/np.nanstd(tensor_concat)
    tensor2 = (tensor2-tensor_concat.nanmean())/np.nanstd(tensor_concat)
    return tensor1, tensor2

def approx_log_scale(x):
    return torch.log(1+torch.abs(x))*torch.sign(x)<|MERGE_RESOLUTION|>--- conflicted
+++ resolved
@@ -6,16 +6,12 @@
 from torch.nn import CrossEntropyLoss
 from torch.nn.functional import cross_entropy
 from tqdm import tqdm
-<<<<<<< HEAD
-import pdb
 from detect_gpt_utils import *
 import timeit
-
-=======
 from transformers import AutoTokenizer
 from torch.autograd import Variable
 from deepspeed.utils import safe_get_full_grad
->>>>>>> 83072fa9
+
 
 def mem_stats():
     '''
